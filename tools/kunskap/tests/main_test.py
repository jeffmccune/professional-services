--- conflicted
+++ resolved
@@ -36,32 +36,22 @@
         self.mocked_bq = mock.Mock()
 
     @mock.patch('builtins.open', new_callable=mock_open)
-<<<<<<< HEAD
-    def testFileToString(self, mock_file):
-=======
 
     def testFileToString(self, mock_file):
 
->>>>>>> 80ecbebd
         """Tests that creating a string from a SQL file executes on correct file."""
         main.file_to_string(config.config_vars['sql_file_path'])
         mock_file.assert_called_with(config.config_vars['sql_file_path'], 'r')
 
     def testExecuteTransformationQuery(self):
         """Tests that transformation query will execute."""
-<<<<<<< HEAD
-=======
 
->>>>>>> 80ecbebd
         mocked_table_list = [mock.Mock()]
         self.mocked_bq().list_tables.return_value = mocked_table_list
         main.execute_transformation_query(self.mocked_bq())
         self.mocked_bq().query().result().called
 
-<<<<<<< HEAD
-=======
 
->>>>>>> 80ecbebd
     def testPartitionsAndUsageDates(self):
         """Tests that the # of partitions is equal to the # of usage_start_times."""
         bq_client = bigquery.Client()
