--- conflicted
+++ resolved
@@ -32,10 +32,7 @@
 .idea
 node_modules/
 *.code-workspace
-<<<<<<< HEAD
 .envrc
 .coverage
 htmlcov/
-=======
-*.iml
->>>>>>> 23c8da94
+*.iml